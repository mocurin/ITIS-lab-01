--- conflicted
+++ resolved
@@ -53,21 +53,10 @@
         yield 1 if idx < num else 0
 
 
-<<<<<<< HEAD
+# have to reverse disctinct_permutation result
 def boolean_mask_generator(length: int, start_from: int = 1):
     return (
         list(reversed(list(distinct_permutations(_boolean_switcher(idx, length)))))
         for idx
         in range(start_from, length)
-    )
-=======
-def boolean_mask_generator(length: int):
-    return (distinct_permutations(
-                _boolean_switcher(
-                    idx + 1,
-                    length
-                )
-            )
-            for idx
-            in range(length))
->>>>>>> 91d36b7d
+    )